--- conflicted
+++ resolved
@@ -12,16 +12,9 @@
 tokio = "1.26.0"
 tracing = "0.1.40"
 reqwest = { version = "0.12", features = ["json"] }
-<<<<<<< HEAD
-# Remote dependency (from GitHub)
-librqbit = { git = "https://github.com/djmango/rqbit.git", package = "librqbit" }
-# Local dependency (uncomment to use local version)
-# librqbit = { path = "../rqbit/crates/librqbit" }
-=======
 bip_metainfo = "0.12.0"
 url = "2.5.4"
 librqbit = { git = "https://github.com/djmango/rqbit.git", package = "librqbit" }
->>>>>>> 2321ca05
 
 [build]
 assets = [

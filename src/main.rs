--- conflicted
+++ resolved
@@ -5,11 +5,7 @@
     web::{self, Json, ServiceConfig},
     Error as ActixError, HttpResponse, Responder,
 };
-<<<<<<< HEAD
-=======
 use shuttle_actix_web::ShuttleActixWeb;
-
-// file system + io
 use directories::BaseDirs;
 use std::{
     collections::HashMap,
@@ -18,9 +14,6 @@
 };
 use tokio::fs::{self, File};
 use tokio::io::AsyncWriteExt;
-
-// misc
->>>>>>> 9ddae710
 use anyhow::Result;
 use bendy::{decoding::FromBencode, encoding::ToBencode, value::Value};
 use directories::BaseDirs;
